use crate::codegen::generator::CodeGenerator;
use crate::codegen::quadruple::QuadrupleProgram;
use crate::error_reporter::ErrorReportFormatter;
use crate::lexer::lexer_core::{tokenize, TokenWithMetaData};
use crate::parser::ast::Program;
use crate::parser::parser_core::parse;
use crate::semantics::{symbol_table::SymbolKind, SemanticAnalyzer};
use colored::*;
use std::fs;

pub struct Compiler {
    source_code: String,
    file_path: String,
    quadruples: Option<QuadrupleProgram>, // Add this field
}

impl Compiler {
    pub fn new(file_path: &str) -> Result<Self, String> {
        match fs::read_to_string(file_path) {
            Ok(content) => Ok(Self {
                source_code: content,
                file_path: file_path.to_string(),
                quadruples: None, // Initialize as None
            }),
            Err(e) => Err(format!("Error reading file '{}': {}", file_path, e)),
        }
    }

    pub fn run(&mut self) -> Result<(), i32> {
        println!("Compiling file: {}", self.file_path);
        self.print_source_code();

        // Step 1: Lexical Analysis
        let tokens = self.perform_lexical_analysis()?;

        // Step 2: Syntax Analysis
        let ast = self.perform_syntax_analysis(tokens)?;

        // Step 3: Semantic Analysis
        self.perform_semantic_analysis(&ast)?;

        // Step 4: Code Generation
        self.perform_code_generation(&ast)?;

        Ok(())
    }

    fn perform_lexical_analysis(&mut self) -> Result<Vec<TokenWithMetaData>, i32> {
        println!("{}: ", "Lexical Analysis".bold().underline());
        // Tokenize the source code and capture lexical errors
        let (valid_tokens, errors) = tokenize(&self.source_code);

        // Check for lexical errors
        if !errors.is_empty() {
            println!("{}", "Lexical Errors Detected:".red().bold());
            ErrorReportFormatter::print_errors(&errors, Some(&self.source_code));
            return Err(1);
        }

        self.print_tokens(&valid_tokens);
        println!(
            "{}",
            "Lexical analysis completed successfully.".green().bold()
        );
        Ok(valid_tokens)
    }

    fn perform_syntax_analysis(
        &mut self,
        tokens: Vec<TokenWithMetaData>,
    ) -> Result<crate::parser::ast::Program, i32> {
        println!("\n{} :", "Syntax Analysis".bold().underline());
        println!("{} :", "Parsing".bold().underline());

        // Parse tokens into an AST
        match parse(tokens, &self.source_code) {
            Ok(program) => {
                self.print_ast(&program);
                println!("{}", "Parsing completed successfully.".green().bold());
                Ok(program)
            }
            Err(parse_error) => {
                println!("{}", "Parser Error Detected:".red().bold());
                ErrorReportFormatter::print_errors(&[parse_error], Some(&self.source_code));
                return Err(1);
            }
        }
    }

    fn perform_semantic_analysis(
        &mut self,
        program: &crate::parser::ast::Program,
    ) -> Result<(), i32> {
        println!("\n{}", "Semantic Analysis:".bold().underline());

        // Create analyzer with source code for span-to-line/column conversion
        let mut analyzer = SemanticAnalyzer::new_with_source_code(self.source_code.clone());
        analyzer.analyze(program);

        // Check for semantic errors
        let semantic_errors = analyzer.get_errors();
        if !semantic_errors.is_empty() {
            println!("{}", "Semantic Errors Detected:".red().bold());
            ErrorReportFormatter::print_errors(&semantic_errors, Some(&self.source_code));
            Err(1)
        } else {
            println!("{}", "analysis completed successfully.".green());
            self.print_symbol_table(&analyzer);
            Ok(())
        }
    }

<<<<<<< HEAD
=======
    // Add this new method
    fn perform_code_generation(&mut self, program: &Program) -> Result<(), i32> {
        println!("\n{}", "Code Generation:".bold().underline());

        let mut code_generator = CodeGenerator::new();
        let quadruple_program = code_generator.generate_code(program);

        // Store the generated quadruples
        self.quadruples = Some(quadruple_program.clone());

        // Print the generated quadruples
        self.print_quadruples();

        println!("{}", "Code generation completed successfully.".green());
        Ok(())
    }

    // Add this method to display quadruples
    fn print_quadruples(&self) {
        if let Some(quadruples) = &self.quadruples {
            println!("{}", "Generated Quadruples:".bold().underline());
            for (i, quad) in quadruples.quadruples.iter().enumerate() {
                println!("{}: {}", i, quad);
            }
        }
    }

>>>>>>> 5dd568cf
    fn print_source_code(&self) {
        println!("{}", "Source code:".bold().underline());
        println!("{}\n", self.source_code);
    }

    fn print_tokens(&self, tokens: &[TokenWithMetaData]) {
        println!("{}", "Tokens:".bold().underline());
        for token_with_pos in tokens {
            let token_name = format!("{:?}", token_with_pos.kind).green();
            let token_value = token_with_pos.value.yellow();
            let position = format!(
                "Line {}, Col {}",
                token_with_pos.line, token_with_pos.column
            )
            .blue();

            println!(
                "{}  →  {}  {}  [span: {}]",
                token_name,
                token_value,
                position,
                format!("{:?}", token_with_pos.span).magenta()
            );
        }
    }

    fn print_ast(&self, ast: &Program) {
        println!("{}", "AST:".green());
        println!("{:#?}", ast);
    }

    fn print_symbol_table(&self, analyzer: &SemanticAnalyzer) {
        println!("\n{}", "Symbol Table:".bold().underline());
        let symbol_table = analyzer.get_symbol_table();
        for symbol in symbol_table.get_all() {
            let kind = match &symbol.kind {
                SymbolKind::Variable => "Variable".cyan(),
                SymbolKind::Constant => "Constant".yellow(),
                SymbolKind::Array(size) => format!("Array[{}]", size).magenta(),
            };

            let value = if let Some(val) = &symbol.value {
                format!("{:?}", val).green()
            } else {
                "<uninitialized>".dimmed()
            };

            println!(
                "{} {} {} = {} (line {}, col {})",
                kind,
                symbol.name.white(),
                format!("({})", symbol.symbol_type).blue(),
                value,
                symbol.line,
                symbol.column
            );
        }
    }
}<|MERGE_RESOLUTION|>--- conflicted
+++ resolved
@@ -110,8 +110,6 @@
         }
     }
 
-<<<<<<< HEAD
-=======
     // Add this new method
     fn perform_code_generation(&mut self, program: &Program) -> Result<(), i32> {
         println!("\n{}", "Code Generation:".bold().underline());
@@ -139,7 +137,6 @@
         }
     }
 
->>>>>>> 5dd568cf
     fn print_source_code(&self) {
         println!("{}", "Source code:".bold().underline());
         println!("{}\n", self.source_code);
