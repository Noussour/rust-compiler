// Token definitions for the compiler
use logos::Logos;
use std::fmt;

#[derive(Logos, Debug, PartialEq, Clone)]
#[logos(extras = Line)]
pub enum Token {
    #[regex(r"[ \t\f\r]+", logos::skip)]
    #[regex(r"\n", newline_callback)]
    // Language keywords
    #[token("MainPrgm")]
    MainPrgm,
    #[token("Var")]
    Var,
    #[token("BeginPg")]
    BeginPg,
    #[token("EndPg")]
    EndPg,
    #[token("let")]
    Let,
    #[token("Int")]
    Int,
    #[token("Float")]
    Float,

    // Control flow
    #[token("if")]
    If,
    #[token("then")]
    Then,
    #[token("else")]
    Else,
    #[token("while")]
    While,
    #[token("for")]
    For,
    #[token("do")]
    Do,
    #[token("from")]
    From,
    #[token("to")]
    To,
    #[token("step")]
    Step,

    // I/O operations
    #[token("input")]
    Input,
    #[token("output")]
    Output,
    #[token("@define")]
    Define,
    #[token("Const")]
    Const,

    // Punctuation and symbols
    #[token(";")]
    Semicolon,
    #[token(",")]
    Comma,
    #[token(":")]
    Colon,
    #[token("[")]
    OpenBracket,
    #[token("]")]
    CloseBracket,
    #[token("{")]
    OpenBrace,
    #[token("}")]
    CloseBrace,
    #[token("(")]
    OpenParen,
    #[token(")")]
    CloseParen,

    // Assignment
    #[token(":=")]
    Assign,
    #[token("=")]
    Equals,

    // Arithmetic operators
    #[token("+")]
    Plus,
    #[token("-")]
    Minus,
    #[token("*")]
    Multiply,
    #[token("/")]
    Divide,

    // Comparison operators
    #[token(">")]
    GreaterThan,
    #[token("<")]
    LessThan,
    #[token(">=")]
    GreaterEqual,
    #[token("<=")]
    LessEqual,
    #[token("==")]
    Equal,
    #[token("!=")]
    NotEqual,

    // Logic operators
    #[token("AND")]
    And,
    #[token("OR")]
    Or,
    #[token("!")]
    Not,

    // Literals
    #[regex("(\\([+-][0-9]+\\))|([0-9]+)", parse_int_literal)]
    IntLiteral(i32),

    #[regex("(\\([+-][0-9]+\\.[0-9]+\\))|([0-9]+\\.[0-9]+)", parse_float_literal)]
    FloatLiteral(f32),

    #[regex("\"[^\"]*\"", parse_string_literal)]
    StringLiteral(String),

    #[regex("[a-zA-Z][a-zA-Z0-9_]*", parse_identifier)]
    Identifier(String),

    // Ignored tokens
    #[regex("<\\!-([^-\n]|(-[^!\n]))*-\\!>", logos::skip)]
    #[regex("\\{--([^-]|(-[^-]))*--\\}", logos::skip)]
    Comment,

    Error,
}

impl fmt::Display for Token {
    fn fmt(&self, f: &mut fmt::Formatter<'_>) -> fmt::Result {
        match self {
            Token::Identifier(s) => write!(f, "Identifier({})", s),
            Token::IntLiteral(n) => write!(f, "IntLiteral({})", n),
            Token::FloatLiteral(x) => write!(f, "FloatLiteral({})", x),
            Token::StringLiteral(s) => write!(f, "StringLiteral(\"{}\")", s),
            _ => write!(f, "{:?}", self),
        }
    }
}

fn parse_int_literal(lex: &mut logos::Lexer<Token>) -> Option<i32> {
    let s = lex.slice();
<<<<<<< HEAD
    let parsed: Option<i32> = if s.starts_with('(') {
        s[1..s.len() - 1].parse().ok()
=======
    let parsed = if s.starts_with('(') {
        s[1..s.len()-1].parse().ok()
>>>>>>> 77b8a6ae
    } else {
        s.parse().ok()
    };

    // Only accept values in i16 range
    parsed.filter(|&val| (-32768..=32767).contains(&val))
}

fn parse_float_literal(lex: &mut logos::Lexer<Token>) -> Option<f32> {
    let s = lex.slice();
    if s.starts_with('(') {
        s[1..s.len() - 1].parse().ok()
    } else {
        s.parse().ok()
    }
}

fn parse_string_literal(lex: &mut logos::Lexer<Token>) -> Option<String> {
    let s = lex.slice();
    Some(s[1..s.len() - 1].to_string())
}

fn parse_identifier(lex: &mut logos::Lexer<Token>) -> Option<String> {
    let s = lex.slice();
    // Check if identifier contains uppercase letters (after the first character)
    let has_uppercase_after_first = s.chars().skip(1).any(|c| c.is_ascii_uppercase());

    if s.len() <= 14 && !s.contains("__") && !s.ends_with("_") && !has_uppercase_after_first {
        Some(s.to_string())
    } else {
        None
    }
}

pub struct Line {
    pub line_number: usize,
    pub line_start: usize,
}

impl Default for Line {
    fn default() -> Self {
        Line {
            line_number: 1,
            line_start: 0,
        }
    }
}

fn newline_callback(lex: &mut logos::Lexer<Token>) -> logos::Skip {
    lex.extras.line_number += 1;
    lex.extras.line_start = lex.span().end;
    logos::Skip
}<|MERGE_RESOLUTION|>--- conflicted
+++ resolved
@@ -146,13 +146,8 @@
 
 fn parse_int_literal(lex: &mut logos::Lexer<Token>) -> Option<i32> {
     let s = lex.slice();
-<<<<<<< HEAD
-    let parsed: Option<i32> = if s.starts_with('(') {
-        s[1..s.len() - 1].parse().ok()
-=======
     let parsed = if s.starts_with('(') {
         s[1..s.len()-1].parse().ok()
->>>>>>> 77b8a6ae
     } else {
         s.parse().ok()
     };
